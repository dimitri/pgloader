language: shell
os: linux
dist: xenial

env:
<<<<<<< HEAD
  jobs:
    - LISP=ccl
=======
  matrix:
>>>>>>> 5e7de5d6
    - LISP=ccl  PGVERSION=9.6
    - LISP=ccl  PGVERSION=10
    - LISP=ccl  PGVERSION=11
    - LISP=ccl  PGVERSION=12
    - LISP=sbcl PGVERSION=9.6
    - LISP=sbcl PGVERSION=10
    - LISP=sbcl PGVERSION=11
    - LISP=sbcl PGVERSION=12

install:
  - ./.travis.sh lisp_install
  - ./.travis.sh pgdg_repositories
  - ./.travis.sh postgresql_install
  - sudo apt-get install -y unzip libsqlite3-dev gawk freetds-dev

before_script:
  - PGUSER=postgres createuser -S -R -D -E -l pgloader
  - PGUSER=postgres createdb -E UTF8 -O pgloader pgloader
  - PGUSER=postgres psql -d pgloader -c "create extension ip4r;"
  - PGUSER=pgloader psql -d pgloader -c "create schema expected;"
  - PGUSER=pgloader psql -d pgloader -c "create schema err;"
  - make --version
  - make "CL=$LISP" clones save

script:
  - PGUSER=pgloader make "CL=$LISP" check-saved

notifications:
  email:
    - dim@tapoueh.org<|MERGE_RESOLUTION|>--- conflicted
+++ resolved
@@ -3,12 +3,7 @@
 dist: xenial
 
 env:
-<<<<<<< HEAD
-  jobs:
-    - LISP=ccl
-=======
   matrix:
->>>>>>> 5e7de5d6
     - LISP=ccl  PGVERSION=9.6
     - LISP=ccl  PGVERSION=10
     - LISP=ccl  PGVERSION=11
